--- conflicted
+++ resolved
@@ -3,18 +3,15 @@
 const formatNumber = (value: number, suffix = '') => `${value.toLocaleString(undefined, { maximumFractionDigits: 2 })}${suffix}`;
 
 export default function MetricsTable() {
-<<<<<<< HEAD
   const { result, runStatus, runError, runNotice } = useBacktestStore((state) => ({
     result: state.result,
     runStatus: state.runStatus,
     runError: state.runError,
     runNotice: state.runNotice
-=======
   const { result, runStatus, runError } = useBacktestStore((state) => ({
     result: state.result,
     runStatus: state.runStatus,
     runError: state.runError
->>>>>>> 315091b9
   }));
 
   const metrics = result?.metrics;
@@ -25,12 +22,9 @@
       <p className="text-xs uppercase tracking-wide text-slate-500">Understand edge & risk in seconds</p>
 
       {runStatus === 'error' && runError && <p className="mt-3 text-xs text-danger">{runError}</p>}
-<<<<<<< HEAD
       {runStatus === 'success' && runNotice && (
         <p className="mt-3 text-xs text-warning">{runNotice}</p>
       )}
-=======
->>>>>>> 315091b9
 
       <div className="mt-4 grid grid-cols-2 gap-4 text-sm">
         <MetricCard
