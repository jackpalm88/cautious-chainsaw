--- conflicted
+++ resolved
@@ -1,9 +1,6 @@
 import { create } from 'zustand';
-<<<<<<< HEAD
 import { api, BacktestRunResponse, StrategySummary, DataSource } from '../lib/api';
-=======
 import { api, BacktestRunResponse, StrategySummary } from '../lib/api';
->>>>>>> 315091b9
 
 type AsyncStatus = 'idle' | 'loading' | 'success' | 'error';
 
@@ -13,7 +10,6 @@
   strategies: StrategySummary[];
   strategiesStatus: AsyncStatus;
   strategiesError: string | null;
-<<<<<<< HEAD
   strategiesSource: DataSource | null;
   strategiesNotice: string | null;
   selectedStrategy: string | null;
@@ -22,12 +18,10 @@
   runStatus: AsyncStatus;
   runError: string | null;
   runNotice: string | null;
-=======
   selectedStrategy: string | null;
   result: BacktestResult | null;
   runStatus: AsyncStatus;
   runError: string | null;
->>>>>>> 315091b9
   loadStrategies: () => Promise<void>;
   selectStrategy: (strategyId: string) => void;
   runBacktest: () => Promise<void>;
@@ -44,7 +38,6 @@
   strategies: [],
   strategiesStatus: 'idle',
   strategiesError: null,
-<<<<<<< HEAD
   strategiesSource: null,
   strategiesNotice: null,
   selectedStrategy: null,
@@ -53,17 +46,14 @@
   runStatus: 'idle',
   runError: null,
   runNotice: null,
-=======
   selectedStrategy: null,
   result: null,
   runStatus: 'idle',
   runError: null,
->>>>>>> 315091b9
   loadStrategies: async () => {
     if (get().strategiesStatus === 'loading') return;
     set({ strategiesStatus: 'loading', strategiesError: null });
     try {
-<<<<<<< HEAD
       const response = await api.listStrategies();
       const { data: strategies, source, error } = response;
       set({
@@ -83,7 +73,6 @@
         strategiesNotice: null,
         strategiesSource: null
       });
-=======
       const strategies = await api.listStrategies();
       set({
         strategies,
@@ -92,7 +81,6 @@
       });
     } catch (error) {
       set({ strategiesStatus: 'error', strategiesError: withErrorMessage(error) });
->>>>>>> 315091b9
     }
   },
   selectStrategy: (strategyId: string) => {
@@ -102,7 +90,6 @@
     const { selectedStrategy, runStatus } = get();
     if (!selectedStrategy || runStatus === 'loading') return;
 
-<<<<<<< HEAD
     set({ runStatus: 'loading', runError: null, runNotice: null });
     try {
       const { data, source, error } = await api.runBacktest({
@@ -120,14 +107,12 @@
       });
     } catch (error) {
       set({ runStatus: 'error', runError: withErrorMessage(error), runNotice: null });
-=======
     set({ runStatus: 'loading', runError: null });
     try {
       const response = await api.runBacktest({ strategyId: selectedStrategy, symbol: 'EURUSD' });
       set({ result: response, runStatus: 'success' });
     } catch (error) {
       set({ runStatus: 'error', runError: withErrorMessage(error) });
->>>>>>> 315091b9
     }
   }
 }));