import { create } from 'zustand';
<<<<<<< HEAD
import { api, DecisionRecordResponse, DataSource } from '../lib/api';
=======
import { api, DecisionRecordResponse } from '../lib/api';
>>>>>>> 315091b9

export interface AgentInsight {
  agent: string;
  statement: string;
}

export interface DecisionRecord {
  id: string;
  timestamp: number;
  action: 'BUY' | 'SELL' | 'HOLD';
  symbol: string;
  confidence: number;
  summary: string;
  rationale: string;
  agentInsights: AgentInsight[];
  riskScore: number;
}

type AsyncStatus = 'idle' | 'loading' | 'success' | 'error';

interface DecisionStore {
  recentDecisions: DecisionRecord[];
  selectedDecision: DecisionRecord | null;
  status: AsyncStatus;
  error: string | null;
<<<<<<< HEAD
  source: DataSource | null;
  notice: string | null;
=======
>>>>>>> 315091b9
  hydrate: () => Promise<void>;
  selectDecision: (id: string) => void;
  ingestDecision: (decision: DecisionRecord | DecisionRecordResponse) => void;
}

const mapDecision = (decision: DecisionRecord | DecisionRecordResponse): DecisionRecord => ({
  id: decision.id,
  timestamp: decision.timestamp,
  action: decision.action,
  symbol: decision.symbol,
  confidence: decision.confidence,
  summary: decision.summary,
  rationale: decision.rationale,
  agentInsights: decision.agentInsights,
  riskScore: decision.riskScore
});

const withMessage = (error: unknown): string => {
  if (error instanceof Error) return error.message;
  return 'Unable to load decisions';
};

export const useDecisionStore = create<DecisionStore>((set, get) => ({
  recentDecisions: [],
  selectedDecision: null,
  status: 'idle',
  error: null,
<<<<<<< HEAD
  source: null,
  notice: null,
  hydrate: async () => {
    const { status, source } = get();
    if (status === 'loading') return;
    if (status === 'success' && source === 'live') return;
    set({ status: 'loading', error: null, notice: null, source: null });
    try {
      const { data, source, error } = await api.listDecisions();
      const mapped = data.map(mapDecision);
      set({
        recentDecisions: mapped,
        status: 'success',
        selectedDecision: mapped[0] ?? null,
        source,
        notice:
          source === 'fallback'
            ? error ?? 'Displaying cached decisions until live feed resumes.'
            : null
      });
    } catch (error) {
      set({ status: 'error', error: withMessage(error), notice: null, source: null });
=======
  hydrate: async () => {
    if (get().status === 'loading' || get().status === 'success') return;
    set({ status: 'loading', error: null });
    try {
      const decisions = await api.listDecisions();
      const mapped = decisions.map(mapDecision);
      set({
        recentDecisions: mapped,
        status: 'success',
        selectedDecision: mapped[0] ?? null
      });
    } catch (error) {
      set({ status: 'error', error: withMessage(error) });
>>>>>>> 315091b9
    }
  },
  selectDecision: (id: string) => {
    const decision = get().recentDecisions.find((item) => item.id === id) ?? null;
    set({ selectedDecision: decision });
  },
  ingestDecision: (decision: DecisionRecord | DecisionRecordResponse) => {
    const mapped = mapDecision(decision);
    set((state) => ({
      recentDecisions: [mapped, ...state.recentDecisions].slice(0, 50),
      selectedDecision: mapped,
<<<<<<< HEAD
      status: 'success',
      source: 'live',
      notice: null
=======
      status: 'success'
>>>>>>> 315091b9
    }));
  }
}));<|MERGE_RESOLUTION|>--- conflicted
+++ resolved
@@ -1,9 +1,6 @@
 import { create } from 'zustand';
-<<<<<<< HEAD
 import { api, DecisionRecordResponse, DataSource } from '../lib/api';
-=======
 import { api, DecisionRecordResponse } from '../lib/api';
->>>>>>> 315091b9
 
 export interface AgentInsight {
   agent: string;
@@ -29,11 +26,8 @@
   selectedDecision: DecisionRecord | null;
   status: AsyncStatus;
   error: string | null;
-<<<<<<< HEAD
   source: DataSource | null;
   notice: string | null;
-=======
->>>>>>> 315091b9
   hydrate: () => Promise<void>;
   selectDecision: (id: string) => void;
   ingestDecision: (decision: DecisionRecord | DecisionRecordResponse) => void;
@@ -61,7 +55,6 @@
   selectedDecision: null,
   status: 'idle',
   error: null,
-<<<<<<< HEAD
   source: null,
   notice: null,
   hydrate: async () => {
@@ -84,7 +77,6 @@
       });
     } catch (error) {
       set({ status: 'error', error: withMessage(error), notice: null, source: null });
-=======
   hydrate: async () => {
     if (get().status === 'loading' || get().status === 'success') return;
     set({ status: 'loading', error: null });
@@ -98,7 +90,6 @@
       });
     } catch (error) {
       set({ status: 'error', error: withMessage(error) });
->>>>>>> 315091b9
     }
   },
   selectDecision: (id: string) => {
@@ -110,13 +101,10 @@
     set((state) => ({
       recentDecisions: [mapped, ...state.recentDecisions].slice(0, 50),
       selectedDecision: mapped,
-<<<<<<< HEAD
       status: 'success',
       source: 'live',
       notice: null
-=======
       status: 'success'
->>>>>>> 315091b9
     }));
   }
 }));